// Licensed to Elasticsearch B.V under one or more agreements.
// Elasticsearch B.V licenses this file to you under the Apache 2.0 License.
// See the LICENSE file in the project root for more information

module Targets

open Argu
open System.IO
open CommandLine
open Fake.Core
open Fake.IO
open Fake.Tools.Git
open Proc.Fs
open BuildInformation

let private clean _ =
    exec { run "dotnet" "clean" "-c" "release" }
    let removeArtifacts folder = Shell.cleanDir (Paths.ArtifactPath folder).FullName
    removeArtifacts "package"
    removeArtifacts "release-notes"
    removeArtifacts "tests"
    
let private build _ = exec { run "dotnet" "build" "-c" "release" }

let private release _ = printfn "release"
    
let private publish _ = printfn "publish"

let private version _ =
    let version = Software.Version
    printfn $"Informational version: %s{version.AsString}"
    printfn $"Semantic version: %s{version.NormalizeToShorter()}"
    
let private generatePackages _ = exec { run "dotnet" "pack" }
    
let private pristineCheck (arguments:ParseResults<Build>) =
    let skipCheck = arguments.TryGetResult SkipDirtyCheck |> Option.isSome
    match skipCheck, Information.isCleanWorkingCopy "." with
    | true, _ -> printfn "Checkout is dirty but -c was specified to ignore this"
    | _, true  -> printfn "The checkout folder does not have pending changes, proceeding"
    | _ -> failwithf "The checkout folder has pending changes, aborting. Specify -c to ./build.sh to skip this check"

let private runTests _ =
    let testOutputPath = Paths.ArtifactPath "tests"
    let junitOutput = Path.Combine(testOutputPath.FullName, "junit-{assembly}-{framework}-test-results.xml")
    let loggerPathArgs = $"LogFilePath=%s{junitOutput}"
    let loggerArg = $"--logger:\"junit;%s{loggerPathArgs}\""
    let githubActionsLogger = $"--logger:\"GitHubActions;summary.includePassedTests=false\""
    let tfmArgs = if OS.Current = OS.Windows then [] else ["-f"; "net8.0"]
    //exec { run "dotnet" "test" "-c" "release" }
    exec {
        run "dotnet" (
            ["test"; "-c"; "release"; "--no-restore"; "--no-build"; githubActionsLogger]
            @ tfmArgs
            @ ["--"; "RunConfiguration.CollectSourceInformation=true"]
        )
    }
<<<<<<< HEAD
    (*exec {
        run "dotnet" (
            ["test"; "-c"; "release"; "-v"; "diag"; "--no-restore"; "--no-build"; loggerArg; githubActionsLogger]
            @ tfmArgs
            @ ["--"; "RunConfiguration.CollectSourceInformation=true"]
        )
    } *)
=======
    
let private test (arguments:ParseResults<Build>) =
    match arguments.TryGetResult SkipTests with
    | Some _ -> runTests arguments
    | None -> printfn "Skipping tests because --skiptests was provided"
>>>>>>> 3ce1172b

let private validateLicenses _ =
    let args = ["-u"; "-t"; "-i"; "Elastic.OpenTelemetry.sln"; "--use-project-assets-json"
                "--forbidden-license-types"; "build/forbidden-license-types.json"
                "--packages-filter"; "#System\..*#";]
    exec { run "dotnet" (["dotnet-project-licenses"] @ args) }

let private validatePackages _ =
    let packagesPath = Paths.ArtifactPath "package"
    let output = Paths.RelativePathToRoot <| packagesPath.FullName
    let nugetPackages =
        packagesPath.GetFiles("*.nupkg", SearchOption.AllDirectories)
        |> Seq.sortByDescending(fun f -> f.CreationTimeUtc)
        |> Seq.map (fun p -> Paths.RelativePathToRoot p.FullName)
        
    let args = ["-v"; Software.Version.AsString; "-k"; Software.SignKey; "-t"; output]
    nugetPackages
    |> Seq.iter (fun p ->
        exec { run "dotnet" (["nupkg-validator"; p] @ args) } 
    )

let private generateApiChanges _ =
    let packagesPath = Paths.ArtifactPath "package"
    let output = Paths.RelativePathToRoot <| packagesPath.FullName
    let currentVersion = Software.Version.NormalizeToShorter()
    let nugetPackages =
        packagesPath.GetFiles("*.nupkg", SearchOption.AllDirectories)
        |> Seq.sortByDescending(fun f -> f.CreationTimeUtc)
        |> Seq.map (fun p -> Path.GetFileNameWithoutExtension(Paths.RelativePathToRoot p.FullName).Replace("." + currentVersion, ""))
    nugetPackages
    |> Seq.iter(fun p ->
        let outputFile = Path.Combine(output, $"breaking-changes-%s{p}.md")
        let tfm = "net8.0"
        let args =
            [
                "assembly-differ"
                $"previous-nuget|%s{p}|%s{currentVersion}|%s{tfm}";
                //$"directory|.artifacts/bin/%s{p}/release/%s{tfm}";
                $"directory|.artifacts/bin/%s{p}/release";
                "-a"; "true"; "--target"; p; "-f"; "github-comment"; "--output"; outputFile
            ]
        exec { run "dotnet" args }
    )
    
let private generateReleaseNotes (arguments:ParseResults<Build>) =
    let currentVersion = Software.Version.NormalizeToShorter()
    let releaseNotesPath = Paths.ArtifactPath "release-notes"
    let output =
        Paths.RelativePathToRoot <| Path.Combine(releaseNotesPath.FullName, $"release-notes-%s{currentVersion}.md")
    let tokenArgs =
        match arguments.TryGetResult Token with
        | None -> []
        | Some token -> ["--token"; token;]
    let releaseNotesArgs =
        (Software.GithubMoniker.Split("/") |> Seq.toList)
        @ ["--version"; currentVersion
           "--label"; "enhancement"; "Features"
           "--label"; "bug"; "Fixes"
           "--label"; "documentation"; "Documentation"
        ] @ tokenArgs
        @ ["--output"; output]
        
    let args = ["release-notes"] @ releaseNotesArgs
    exec { run "dotnet" args }

let Setup (parsed:ParseResults<Build>) =
    let wireCommandLine (t: Build) =
        match t with
        // commands
        | Version -> Build.Step version
        | Clean -> Build.Cmd [Version] [] clean
        | Build -> Build.Cmd [Clean] [] build
        | Test -> Build.Cmd [Build] [] test
        | Release -> 
            Build.Cmd 
                [PristineCheck; Test]
                [ValidateLicenses; GeneratePackages; ValidatePackages; GenerateReleaseNotes; GenerateApiChanges]
                release
            
        // steps
        | PristineCheck -> Build.Step pristineCheck  
        | GeneratePackages -> Build.Step generatePackages
        | ValidateLicenses -> Build.Step validateLicenses
        | ValidatePackages -> Build.Step validatePackages
        | GenerateReleaseNotes -> Build.Step generateReleaseNotes
        | GenerateApiChanges -> Build.Step generateApiChanges
            
        // flags
        | SingleTarget
        | SkipTests
        | Token _
        | SkipDirtyCheck -> Build.Ignore

    for target in Build.Targets do
        let setup = wireCommandLine target 
        setup target parsed<|MERGE_RESOLUTION|>--- conflicted
+++ resolved
@@ -41,35 +41,29 @@
     | _ -> failwithf "The checkout folder has pending changes, aborting. Specify -c to ./build.sh to skip this check"
 
 let private runTests _ =
-    let testOutputPath = Paths.ArtifactPath "tests"
-    let junitOutput = Path.Combine(testOutputPath.FullName, "junit-{assembly}-{framework}-test-results.xml")
-    let loggerPathArgs = $"LogFilePath=%s{junitOutput}"
-    let loggerArg = $"--logger:\"junit;%s{loggerPathArgs}\""
-    let githubActionsLogger = $"--logger:\"GitHubActions;summary.includePassedTests=false\""
+    let logger =
+        // use junit xml logging locally, github actions logs using console out formats
+        match BuildServer.isGitHubActionsBuild with
+        | true -> "--logger:\"GitHubActions;summary.includePassedTests=false\""
+        | false ->
+            let testOutputPath = Paths.ArtifactPath "tests"
+            let junitOutput = Path.Combine(testOutputPath.FullName, "junit-{assembly}-{framework}-test-results.xml")
+            let loggerPathArgs = $"LogFilePath=%s{junitOutput}"
+            $"--logger:\"junit;%s{loggerPathArgs}\""
+            
     let tfmArgs = if OS.Current = OS.Windows then [] else ["-f"; "net8.0"]
-    //exec { run "dotnet" "test" "-c" "release" }
     exec {
         run "dotnet" (
-            ["test"; "-c"; "release"; "--no-restore"; "--no-build"; githubActionsLogger]
+            ["test"; "-c"; "release"; "--no-restore"; "--no-build"; logger]
             @ tfmArgs
             @ ["--"; "RunConfiguration.CollectSourceInformation=true"]
         )
     }
-<<<<<<< HEAD
-    (*exec {
-        run "dotnet" (
-            ["test"; "-c"; "release"; "-v"; "diag"; "--no-restore"; "--no-build"; loggerArg; githubActionsLogger]
-            @ tfmArgs
-            @ ["--"; "RunConfiguration.CollectSourceInformation=true"]
-        )
-    } *)
-=======
     
 let private test (arguments:ParseResults<Build>) =
     match arguments.TryGetResult SkipTests with
     | Some _ -> runTests arguments
     | None -> printfn "Skipping tests because --skiptests was provided"
->>>>>>> 3ce1172b
 
 let private validateLicenses _ =
     let args = ["-u"; "-t"; "-i"; "Elastic.OpenTelemetry.sln"; "--use-project-assets-json"

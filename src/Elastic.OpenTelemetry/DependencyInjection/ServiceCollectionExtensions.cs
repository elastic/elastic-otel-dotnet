// Licensed to Elasticsearch B.V under one or more agreements.
// Elasticsearch B.V licenses this file to you under the Apache 2.0 License.
// See the LICENSE file in the project root for more information
using Elastic.OpenTelemetry;
using Microsoft.Extensions.Hosting;
using OpenTelemetry.Metrics;
using OpenTelemetry.Trace;

namespace Microsoft.Extensions.DependencyInjection;

/// <summary>
/// Extension methods for <see cref="IServiceProvider"/>.
/// </summary>
public static class ServiceCollectionExtensions
{
	/// <summary> TODO </summary>
	public static IHostApplicationBuilder AddElasticOpenTelemetry(this IHostApplicationBuilder builder) =>
		builder.AddElasticOpenTelemetry([]);

	/// <summary> </summary>
	public static IHostApplicationBuilder AddElasticOpenTelemetry(this IHostApplicationBuilder builder, params string[] activitySourceNames)
	{
		builder.Services.AddElasticOpenTelemetry(activitySourceNames);
		return builder;
	}

	/// <summary>
<<<<<<< HEAD
	///
=======
	/// TODO
	/// </summary>
	/// <param name="builder"></param>
	/// <param name="configureTracerProvider"></param>
	/// <param name="configureMeterProvider"></param>
	/// <returns></returns>
	public static IHostApplicationBuilder AddElasticOpenTelemetry(
		this IHostApplicationBuilder builder,
		Action<TracerProviderBuilder>? configureTracerProvider,
		Action<MeterProviderBuilder>? configureMeterProvider)
	{
		builder.Services.AddElasticOpenTelemetry(configureTracerProvider, configureMeterProvider);
		return builder;
	}


	/// <summary>
	/// Adds the Elastic OpenTelemetry distribution to an application via the <see cref="IServiceCollection"/>.
	/// </summary>
	/// <param name="serviceCollection">TODO</param>
	/// <returns>TODO</returns>
	public static IServiceCollection AddElasticOpenTelemetry(this IServiceCollection serviceCollection) =>
		new AgentBuilder().Register(serviceCollection);

	/// <summary>
	/// TODO
>>>>>>> 608332c7
	/// </summary>
	/// <param name="serviceCollection"></param>
	/// <returns></returns>
	public static AgentBuilder AddElasticOpenTelemetry(this IServiceCollection serviceCollection) =>
		serviceCollection.AddElasticOpenTelemetry(null);

	/// <summary>
	/// TODO
	/// </summary>
	/// <param name="serviceCollection"></param>
<<<<<<< HEAD
	/// <param name="activitySourceNames"></param>
	/// <returns></returns>
	public static AgentBuilder AddElasticOpenTelemetry(this IServiceCollection serviceCollection, params string[]? activitySourceNames)
	{
		//TODO return IAgentBuilder that does not expose Build()
		var builder = new AgentBuilder(activitySourceNames ?? []);
		serviceCollection
			.AddHostedService<ElasticOtelDistroService>()
			.AddSingleton(builder)
			.AddOpenTelemetry();
		return builder;
	}

=======
	/// <param name="configureTracerProvider"></param>
	/// <param name="configureMeterProvider"></param>
	/// <returns></returns>
	public static IServiceCollection AddElasticOpenTelemetry(
		this IServiceCollection serviceCollection,
		Action<TracerProviderBuilder>? configureTracerProvider,
		Action<MeterProviderBuilder>? configureMeterProvider)
	{
		var builder = new AgentBuilder();

		if (configureTracerProvider is not null)
			builder.ConfigureTracer(configureTracerProvider);

		if (configureMeterProvider is not null)
			builder.ConfigureMeter(configureMeterProvider);

		return builder.Register(serviceCollection);
	}
>>>>>>> 608332c7
}<|MERGE_RESOLUTION|>--- conflicted
+++ resolved
@@ -24,37 +24,9 @@
 		return builder;
 	}
 
-	/// <summary>
-<<<<<<< HEAD
-	///
-=======
-	/// TODO
-	/// </summary>
-	/// <param name="builder"></param>
-	/// <param name="configureTracerProvider"></param>
-	/// <param name="configureMeterProvider"></param>
-	/// <returns></returns>
-	public static IHostApplicationBuilder AddElasticOpenTelemetry(
-		this IHostApplicationBuilder builder,
-		Action<TracerProviderBuilder>? configureTracerProvider,
-		Action<MeterProviderBuilder>? configureMeterProvider)
-	{
-		builder.Services.AddElasticOpenTelemetry(configureTracerProvider, configureMeterProvider);
-		return builder;
-	}
-
 
 	/// <summary>
-	/// Adds the Elastic OpenTelemetry distribution to an application via the <see cref="IServiceCollection"/>.
-	/// </summary>
-	/// <param name="serviceCollection">TODO</param>
-	/// <returns>TODO</returns>
-	public static IServiceCollection AddElasticOpenTelemetry(this IServiceCollection serviceCollection) =>
-		new AgentBuilder().Register(serviceCollection);
-
-	/// <summary>
-	/// TODO
->>>>>>> 608332c7
+	///
 	/// </summary>
 	/// <param name="serviceCollection"></param>
 	/// <returns></returns>
@@ -65,7 +37,6 @@
 	/// TODO
 	/// </summary>
 	/// <param name="serviceCollection"></param>
-<<<<<<< HEAD
 	/// <param name="activitySourceNames"></param>
 	/// <returns></returns>
 	public static AgentBuilder AddElasticOpenTelemetry(this IServiceCollection serviceCollection, params string[]? activitySourceNames)
@@ -79,24 +50,4 @@
 		return builder;
 	}
 
-=======
-	/// <param name="configureTracerProvider"></param>
-	/// <param name="configureMeterProvider"></param>
-	/// <returns></returns>
-	public static IServiceCollection AddElasticOpenTelemetry(
-		this IServiceCollection serviceCollection,
-		Action<TracerProviderBuilder>? configureTracerProvider,
-		Action<MeterProviderBuilder>? configureMeterProvider)
-	{
-		var builder = new AgentBuilder();
-
-		if (configureTracerProvider is not null)
-			builder.ConfigureTracer(configureTracerProvider);
-
-		if (configureMeterProvider is not null)
-			builder.ConfigureMeter(configureMeterProvider);
-
-		return builder.Register(serviceCollection);
-	}
->>>>>>> 608332c7
 }